#!/usr/bin/env python3

# Copyright (c) 2022-2024, The Isaac Lab Project Developers.
# All rights reserved.
#
# SPDX-License-Identifier: BSD-3-Clause

import argparse
import shutil
from pathlib import Path

from utils import x11_utils
from utils.isaaclab_container_interface import IsaacLabContainerInterface


def main():
    parser = argparse.ArgumentParser(description="Utility for using Docker with Isaac Lab.")
    subparsers = parser.add_subparsers(dest="command", required=True)

    # We have to create separate parent parsers for common options to our subparsers
    parent_parser = argparse.ArgumentParser(add_help=False)
    parent_parser.add_argument(
        "target", nargs="?", default="base", help="Optional container target specification. Defaults to 'base'."
    )
    parent_parser.add_argument(
        "--files",
        nargs="*",
        default=None,
        help=(
            "Allows additional .yaml files to be passed to the docker compose command. Files will be merged with"
            " docker-compose.yaml in the order in which they are provided."
        ),
    )
    parent_parser.add_argument(
        "--env-files",
        nargs="*",
        default=None,
        help=(
            "Allows additional .env files to be passed to the docker compose command. Files will be merged with"
            " .env.base in the order in which they are provided."
        ),
    )
    parent_parser.add_argument(
        "--no-isaacsim-volumes",
        action="store_true",
        help=(
            "Do not attach the isaacsim volumes to the compose network. These are defined in "
            "IsaacLab/docker/cfgs/isaacsim_volumes.yaml."
        ),
    )
    parent_parser.add_argument(
        "--no-isaaclab-volumes",
        action="store_true",
        help=(
            "Do not attach the isaaclab volumes to the compose network. These are defined in "
            "IsaacLab/docker/cfgs/isaaclab_volumes.yaml"
        ),
    )

    # Actual command definition begins here
    subparsers.add_parser(
        "start",
        help="Build the docker image and create the container in detached mode.",
        parents=[parent_parser],
    )
    subparsers.add_parser(
        "build",
        help="Build the docker image.",
        parents=[parent_parser],
    )
    subparsers.add_parser(
        "copy", help="Copy build and logs artifacts from the container to the host machine.", parents=[parent_parser]
    )
    config = subparsers.add_parser(
        "config",
        help=(
            "Generate a docker-compose.yaml from the passed yamls, .envs, and either print to the terminal or create a"
            " yaml at output_yaml"
        ),
        parents=[parent_parser],
    )
    config.add_argument(
        "--output-yaml", nargs="?", default=None, help="Yaml file to write config output to. Defaults to None."
    )
    subparsers.add_parser(
        "enter", help="Begin a new bash process within an existing Isaac Lab container.", parents=[parent_parser]
    )
    subparsers.add_parser("stop", help="Stop the docker container and remove it.", parents=[parent_parser])

    args = parser.parse_args()

    if not shutil.which("docker"):
        raise RuntimeError("Docker is not installed! Please check the 'Docker Guide' for instruction.")

    # Creating container interface
    ci = IsaacLabContainerInterface(
        dir=Path(__file__).resolve().parent,
        target=args.target,
        yamls=args.files,
        envs=args.env_files,
        isaacsim_volumes=not args.no_isaacsim_volumes,
        isaaclab_volumes=not args.no_isaaclab_volumes,
    )

    print(f"[INFO] Using container target: {ci.target}")
    if args.command == "start":
        print(f"[INFO] Building the docker image and starting the container {ci.container_name} in the background...")
        x11_outputs = x11_utils.x11_check(ci.statefile)
        if x11_outputs is not None:
            (x11_yaml, x11_envar) = x11_outputs
            ci.yamls += x11_yaml
            ci.environ.update(x11_envar)
        ci.start()
    elif args.command == "build":
        ci.build()
    elif args.command == "config":
        ci.config(args.output_yaml)
    elif args.command == "copy":
        ci.copy()
    elif args.command == "enter":
        print(f"[INFO] Entering the existing {ci.container_name} container in a bash session...")
        x11_utils.x11_refresh(ci.statefile)
        ci.enter()
<<<<<<< HEAD
=======
    elif args.command == "copy":
        print(f"[INFO] Copying artifacts from the 'isaac-lab-{ci.container_name}' container...")
        ci.copy()
        print("\n[INFO] Finished copying the artifacts from the container.")
>>>>>>> 7f2f1f1d
    elif args.command == "stop":
        print(f"[INFO] Stopping the launched docker container {ci.container_name}...")
        ci.stop()
        x11_utils.x11_cleanup(ci.statefile)
    else:
        raise RuntimeError(f"Invalid command provided: {args.command}")


if __name__ == "__main__":
    main()<|MERGE_RESOLUTION|>--- conflicted
+++ resolved
@@ -121,13 +121,6 @@
         print(f"[INFO] Entering the existing {ci.container_name} container in a bash session...")
         x11_utils.x11_refresh(ci.statefile)
         ci.enter()
-<<<<<<< HEAD
-=======
-    elif args.command == "copy":
-        print(f"[INFO] Copying artifacts from the 'isaac-lab-{ci.container_name}' container...")
-        ci.copy()
-        print("\n[INFO] Finished copying the artifacts from the container.")
->>>>>>> 7f2f1f1d
     elif args.command == "stop":
         print(f"[INFO] Stopping the launched docker container {ci.container_name}...")
         ci.stop()
