--- conflicted
+++ resolved
@@ -1,27 +1,5 @@
 services:
-<<<<<<< HEAD
   isaac-lab:
-=======
-  isaac-lab-base:
-    environment:
-      - DISPLAY
-      - TERM
-      - QT_X11_NO_MITSHM=1
-      - XAUTHORITY=${__ISAACLAB_TMP_XAUTH}
-    volumes:
-    - type: bind
-      source: ${__ISAACLAB_TMP_DIR}
-      target: ${__ISAACLAB_TMP_DIR}
-    - type: bind
-      source: /tmp/.X11-unix
-      target: /tmp/.X11-unix
-    - type: bind
-      source: /etc/localtime
-      target: /etc/localtime
-      read_only: true
-
-  isaac-lab-ros2:
->>>>>>> 8a52d374
     environment:
       - DISPLAY
       - TERM
