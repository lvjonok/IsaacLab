# Copyright (c) 2022-2025, The Isaac Lab Project Developers.
# All rights reserved.
#
# SPDX-License-Identifier: BSD-3-Clause

"""Launch Isaac Sim Simulator first."""

from isaaclab.app import AppLauncher, run_tests

# launch omniverse app
simulation_app = AppLauncher(headless=True).app

"""Rest everything follows."""

import numpy as np
import torch
import unittest

import isaacsim.core.utils.prims as prim_utils
import omni.kit
import omni.kit.commands
from isaacsim.core.api.materials import PhysicsMaterial, PreviewSurface
from isaacsim.core.api.objects import DynamicSphere
from isaacsim.core.cloner import GridCloner
from isaacsim.core.prims import RigidPrim, SingleGeometryPrim, SingleRigidPrim
from isaacsim.core.utils.extensions import enable_extension

import isaaclab.terrains as terrain_gen
from isaaclab.sim import PreviewSurfaceCfg, SimulationContext, build_simulation_context
from isaaclab.terrains import TerrainImporter, TerrainImporterCfg
from isaaclab.terrains.config.rough import ROUGH_TERRAINS_CFG
from isaaclab.terrains.utils import create_mesh_from_prim
from isaaclab.utils.assets import ISAAC_NUCLEUS_DIR


class TestTerrainImporter(unittest.TestCase):
    """Test the terrain importer for different ground and procedural terrains."""

    def test_grid_clone_env_origins(self):
        """Tests that env origins are consistent when computed using the TerrainImporter and IsaacSim GridCloner."""
        # iterate over different number of environments and environment spacing
        for device in ("cuda:0", "cpu"):
            for env_spacing in [1.0, 4.325, 8.0]:
                for num_envs in [1, 4, 125, 379, 1024]:
                    with self.subTest(num_envs=num_envs, env_spacing=env_spacing):
                        with build_simulation_context(device=device, auto_add_lighting=True) as sim:
                            sim._app_control_on_stop_handle = None
                            # create terrain importer
                            terrain_importer_cfg = TerrainImporterCfg(
                                num_envs=num_envs,
                                env_spacing=env_spacing,
                                prim_path="/World/ground",
                                terrain_type="plane",  # for flat ground, origins are in grid
                                terrain_generator=None,
                            )
                            terrain_importer = TerrainImporter(terrain_importer_cfg)
                            # obtain env origins using terrain importer
                            terrain_importer_origins = terrain_importer.env_origins

                            # obtain env origins using grid cloner
                            grid_cloner_origins = self._obtain_grid_cloner_env_origins(
                                num_envs, env_spacing, device=sim.device
                            )

                            # check if the env origins are the same
                            torch.testing.assert_close(
                                terrain_importer_origins, grid_cloner_origins, rtol=1e-5, atol=1e-5
                            )

    def test_terrain_generation(self) -> None:
        """Generates assorted terrains and tests that the resulting mesh has the correct size."""
        for device in ("cuda:0", "cpu"):
            with build_simulation_context(device=device, auto_add_lighting=True) as sim:
                sim._app_control_on_stop_handle = None
                # Handler for terrains importing
                terrain_importer_cfg = terrain_gen.TerrainImporterCfg(
                    prim_path="/World/ground",
                    max_init_terrain_level=None,
                    terrain_type="generator",
                    terrain_generator=ROUGH_TERRAINS_CFG.replace(curriculum=True),
                    num_envs=1,
                )
                terrain_importer = TerrainImporter(terrain_importer_cfg)

                # check if mesh prim path exists
                mesh_prim_path = terrain_importer.cfg.prim_path + "/terrain"
<<<<<<< HEAD
                mesh = create_mesh_from_prim(mesh_prim_path)
=======
                self.assertIn(mesh_prim_path, terrain_importer.terrain_prim_paths)

                # obtain underling mesh
                mesh = self._obtain_collision_mesh(mesh_prim_path, mesh_type="Mesh")
>>>>>>> f9304227
                self.assertIsNotNone(mesh)

                # calculate expected size from config
                cfg = terrain_importer.cfg.terrain_generator
                self.assertIsNotNone(cfg)
                expectedSizeX = cfg.size[0] * cfg.num_rows + 2 * cfg.border_width
                expectedSizeY = cfg.size[1] * cfg.num_cols + 2 * cfg.border_width

                # get size from mesh bounds
                bounds = mesh.bounds
                actualSize = abs(bounds[1] - bounds[0])

                self.assertAlmostEqual(actualSize[0], expectedSizeX)
                self.assertAlmostEqual(actualSize[1], expectedSizeY)

    def test_plane(self) -> None:
        """Generates a plane and tests that the resulting mesh has the correct size."""
        for device in ("cuda:0", "cpu"):
            for use_custom_material in [True, False]:
                with build_simulation_context(device=device, auto_add_lighting=True) as sim:
                    sim._app_control_on_stop_handle = None

                    # create custom material
                    visual_material = PreviewSurfaceCfg(diffuse_color=(1.0, 0.0, 0.0)) if use_custom_material else None
                    # Handler for terrains importing
                    terrain_importer_cfg = terrain_gen.TerrainImporterCfg(
                        prim_path="/World/ground",
                        terrain_type="plane",
                        num_envs=1,
                        env_spacing=1.0,
                        visual_material=visual_material,
                    )
                    terrain_importer = TerrainImporter(terrain_importer_cfg)

<<<<<<< HEAD
                    # expected size of an infinite plane
                    expectedSizeX = 2.0e6
                    expectedSizeY = 2.0e6

                    # check default terrain exists
                    self.assertIn("terrain", terrain_importer.mesh_names)

                    # obtain mesh prim path
                    mesh_prim_path = terrain_importer.cfg.prim_path + "/terrain"
                    mesh = create_mesh_from_prim(mesh_prim_path)
                    self.assertIsNotNone(mesh)

                    # get size from mesh bounds
                    bounds = mesh.bounds
                    actualSize = abs(bounds[1] - bounds[0])

                    self.assertAlmostEqual(actualSize[0], expectedSizeX)
                    self.assertAlmostEqual(actualSize[1], expectedSizeY)
=======
                    # check if mesh prim path exists
                    mesh_prim_path = terrain_importer.cfg.prim_path + "/terrain"
                    self.assertIn(mesh_prim_path, terrain_importer.terrain_prim_paths)

                    # obtain underling mesh
                    mesh = self._obtain_collision_mesh(mesh_prim_path, mesh_type="Plane")
                    self.assertIsNone(mesh)
>>>>>>> f9304227

    def test_usd(self) -> None:
        """Imports terrain from a usd and tests that the resulting mesh has the correct size."""
        for device in ("cuda:0", "cpu"):
            with build_simulation_context(device=device, auto_add_lighting=True) as sim:
                sim._app_control_on_stop_handle = None
                # Handler for terrains importing
                terrain_importer_cfg = terrain_gen.TerrainImporterCfg(
                    prim_path="/World/ground",
                    terrain_type="usd",
                    usd_path=f"{ISAAC_NUCLEUS_DIR}/Environments/Terrains/rough_plane.usd",
                    num_envs=1,
                    env_spacing=1.0,
                )
                terrain_importer = TerrainImporter(terrain_importer_cfg)

                # check if mesh prim path exists
                mesh_prim_path = terrain_importer.cfg.prim_path + "/terrain"
<<<<<<< HEAD
                mesh = create_mesh_from_prim(mesh_prim_path)
=======
                self.assertIn(mesh_prim_path, terrain_importer.terrain_prim_paths)

                # obtain underling mesh
                mesh = self._obtain_collision_mesh(mesh_prim_path, mesh_type="Mesh")
>>>>>>> f9304227
                self.assertIsNotNone(mesh)

                # expect values from USD file
                expectedSizeX = 96
                expectedSizeY = 96

                # get size from mesh bounds
                bounds = mesh.bounds
                actualSize = abs(bounds[1] - bounds[0])

                self.assertAlmostEqual(actualSize[0], expectedSizeX)
                self.assertAlmostEqual(actualSize[1], expectedSizeY)

    def test_ball_drop(self) -> None:
        """Generates assorted terrains and spheres created as meshes.

        Tests that spheres fall onto terrain and do not pass through it. This ensures that the triangle mesh
        collision works as expected.
        """
        for device in ("cuda:0", "cpu"):
            with build_simulation_context(device=device, auto_add_lighting=True) as sim:
                sim._app_control_on_stop_handle = None
                # Create a scene with rough terrain and balls
                self._populate_scene(geom_sphere=False, sim=sim)

                # Create a view over all the balls
                ball_view = RigidPrim("/World/envs/env_.*/ball", reset_xform_properties=False)

                # Play simulator
                sim.reset()
                # Initialize the ball views for physics simulation
                ball_view.initialize()

                # Run simulator
                for _ in range(500):
                    sim.step(render=False)

                # Ball may have some small non-zero velocity if the roll on terrain <~.2
                # If balls fall through terrain velocity is much higher ~82.0
                max_velocity_z = torch.max(torch.abs(ball_view.get_linear_velocities()[:, 2]))
                self.assertLessEqual(max_velocity_z.item(), 0.5)

    def test_ball_drop_geom_sphere(self) -> None:
        """Generates assorted terrains and geom spheres.

        Tests that spheres fall onto terrain and do not pass through it. This ensures that the sphere collision
        works as expected.
        """
        for device in ("cuda:0", "cpu"):
            with build_simulation_context(device=device, auto_add_lighting=True) as sim:
                sim._app_control_on_stop_handle = None
                # Create a scene with rough terrain and balls
                # TODO: Currently the test fails with geom spheres, need to investigate with the PhysX team.
                #   Setting the geom_sphere as False to pass the test. This test should be enabled once
                #   the issue is fixed.
                self._populate_scene(geom_sphere=False, sim=sim)

                # Create a view over all the balls
                ball_view = RigidPrim("/World/envs/env_.*/ball", reset_xform_properties=False)

                # Play simulator
                sim.reset()
                # Initialize the ball views for physics simulation
                ball_view.initialize()

                # Run simulator
                for _ in range(500):
                    sim.step(render=False)

                # Ball may have some small non-zero velocity if the roll on terrain <~.2
                # If balls fall through terrain velocity is much higher ~82.0
                max_velocity_z = torch.max(torch.abs(ball_view.get_linear_velocities()[:, 2]))
                self.assertLessEqual(max_velocity_z.item(), 0.5)

    """
    Helper functions.
    """

    @staticmethod
    def _obtain_grid_cloner_env_origins(num_envs: int, env_spacing: float, device: str) -> torch.Tensor:
        """Obtain the env origins generated by IsaacSim GridCloner (grid_cloner.py)."""
        # create grid cloner
        cloner = GridCloner(spacing=env_spacing)
        cloner.define_base_env("/World/envs")
        envs_prim_paths = cloner.generate_paths("/World/envs/env", num_paths=num_envs)
        prim_utils.define_prim("/World/envs/env_0")
        # clone envs using grid cloner
        env_origins = cloner.clone(
            source_prim_path="/World/envs/env_0", prim_paths=envs_prim_paths, replicate_physics=True
        )
        # return as tensor
        return torch.tensor(env_origins, dtype=torch.float32, device=device)

    def _populate_scene(self, sim: SimulationContext, num_balls: int = 2048, geom_sphere: bool = False):
        """Create a scene with terrain and randomly spawned balls.

        The spawned balls are either USD Geom Spheres or are USD Meshes. We check against both these to make sure
        both USD-shape and USD-mesh collisions work as expected.
        """
        # Handler for terrains importing
        terrain_importer_cfg = terrain_gen.TerrainImporterCfg(
            prim_path="/World/ground",
            max_init_terrain_level=None,
            terrain_type="generator",
            terrain_generator=ROUGH_TERRAINS_CFG.replace(curriculum=True),
            num_envs=num_balls,
        )
        terrain_importer = TerrainImporter(terrain_importer_cfg)

        # Create interface to clone the scene
        cloner = GridCloner(spacing=2.0)
        cloner.define_base_env("/World/envs")
        # Everything under the namespace "/World/envs/env_0" will be cloned
        prim_utils.define_prim(prim_path="/World/envs/env_0", prim_type="Xform")

        # Define the scene
        # -- Ball
        if geom_sphere:
            # -- Ball physics
            _ = DynamicSphere(
                prim_path="/World/envs/env_0/ball", translation=np.array([0.0, 0.0, 5.0]), mass=0.5, radius=0.25
            )
        else:
            # -- Ball geometry
            enable_extension("omni.kit.primitive.mesh")
            cube_prim_path = omni.kit.commands.execute("CreateMeshPrimCommand", prim_type="Sphere")[1]
            prim_utils.move_prim(cube_prim_path, "/World/envs/env_0/ball")
            # -- Ball physics
            SingleRigidPrim(
                prim_path="/World/envs/env_0/ball", mass=0.5, scale=(0.5, 0.5, 0.5), translation=(0.0, 0.0, 0.5)
            )
            SingleGeometryPrim(prim_path="/World/envs/env_0/ball", collision=True)

        # -- Ball material
        sphere_geom = SingleGeometryPrim(prim_path="/World/envs/env_0/ball", collision=True)
        visual_material = PreviewSurface(prim_path="/World/Looks/ballColorMaterial", color=np.asarray([0.0, 0.0, 1.0]))
        physics_material = PhysicsMaterial(
            prim_path="/World/Looks/ballPhysicsMaterial",
            dynamic_friction=1.0,
            static_friction=0.2,
            restitution=0.0,
        )
        sphere_geom.set_collision_approximation("convexHull")
        sphere_geom.apply_visual_material(visual_material)
        sphere_geom.apply_physics_material(physics_material)

        # Clone the scene
        cloner.define_base_env("/World/envs")
        envs_prim_paths = cloner.generate_paths("/World/envs/env", num_paths=num_balls)
        cloner.clone(
            source_prim_path="/World/envs/env_0",
            prim_paths=envs_prim_paths,
            replicate_physics=True,
        )
        physics_scene_path = sim.get_physics_context().prim_path
        cloner.filter_collisions(
            physics_scene_path, "/World/collisions", prim_paths=envs_prim_paths, global_paths=["/World/ground"]
        )

        # Set ball positions over terrain origins
        # Create a view over all the balls
        ball_view = RigidPrim("/World/envs/env_.*/ball", reset_xform_properties=False)
        # cache initial state of the balls
        ball_initial_positions = terrain_importer.env_origins
        ball_initial_positions[:, 2] += 5.0
        # set initial poses
        # note: setting here writes to USD :)
        ball_view.set_world_poses(positions=ball_initial_positions)


if __name__ == "__main__":
    run_tests()<|MERGE_RESOLUTION|>--- conflicted
+++ resolved
@@ -84,14 +84,10 @@
 
                 # check if mesh prim path exists
                 mesh_prim_path = terrain_importer.cfg.prim_path + "/terrain"
-<<<<<<< HEAD
+                self.assertIn(mesh_prim_path, terrain_importer.terrain_prim_paths)
+
+                # obtain underling mesh
                 mesh = create_mesh_from_prim(mesh_prim_path)
-=======
-                self.assertIn(mesh_prim_path, terrain_importer.terrain_prim_paths)
-
-                # obtain underling mesh
-                mesh = self._obtain_collision_mesh(mesh_prim_path, mesh_type="Mesh")
->>>>>>> f9304227
                 self.assertIsNotNone(mesh)
 
                 # calculate expected size from config
@@ -126,16 +122,15 @@
                     )
                     terrain_importer = TerrainImporter(terrain_importer_cfg)
 
-<<<<<<< HEAD
                     # expected size of an infinite plane
                     expectedSizeX = 2.0e6
                     expectedSizeY = 2.0e6
 
-                    # check default terrain exists
-                    self.assertIn("terrain", terrain_importer.mesh_names)
+                    # check if mesh prim path exists
+                    mesh_prim_path = terrain_importer.cfg.prim_path + "/terrain"
+                    self.assertIn(mesh_prim_path, terrain_importer.terrain_prim_paths)
 
                     # obtain mesh prim path
-                    mesh_prim_path = terrain_importer.cfg.prim_path + "/terrain"
                     mesh = create_mesh_from_prim(mesh_prim_path)
                     self.assertIsNotNone(mesh)
 
@@ -145,15 +140,7 @@
 
                     self.assertAlmostEqual(actualSize[0], expectedSizeX)
                     self.assertAlmostEqual(actualSize[1], expectedSizeY)
-=======
-                    # check if mesh prim path exists
-                    mesh_prim_path = terrain_importer.cfg.prim_path + "/terrain"
-                    self.assertIn(mesh_prim_path, terrain_importer.terrain_prim_paths)
-
-                    # obtain underling mesh
-                    mesh = self._obtain_collision_mesh(mesh_prim_path, mesh_type="Plane")
-                    self.assertIsNone(mesh)
->>>>>>> f9304227
+
 
     def test_usd(self) -> None:
         """Imports terrain from a usd and tests that the resulting mesh has the correct size."""
@@ -172,14 +159,10 @@
 
                 # check if mesh prim path exists
                 mesh_prim_path = terrain_importer.cfg.prim_path + "/terrain"
-<<<<<<< HEAD
+                self.assertIn(mesh_prim_path, terrain_importer.terrain_prim_paths)
+
+                # obtain underling mesh
                 mesh = create_mesh_from_prim(mesh_prim_path)
-=======
-                self.assertIn(mesh_prim_path, terrain_importer.terrain_prim_paths)
-
-                # obtain underling mesh
-                mesh = self._obtain_collision_mesh(mesh_prim_path, mesh_type="Mesh")
->>>>>>> f9304227
                 self.assertIsNotNone(mesh)
 
                 # expect values from USD file
